--- conflicted
+++ resolved
@@ -1,7 +1,14 @@
 {
   "$schema": "https://raw.githubusercontent.com/streetsidesoftware/cspell/main/cspell.schema.json",
   "version": "0.2",
-  "ignorePaths": ["**/*.json", "**/*.css", "node_modules", "**/*.log", "./src/adapters/supabase/**/**.ts", "/supabase/*"],
+  "ignorePaths": [
+    "**/*.json",
+    "**/*.css",
+    "node_modules",
+    "**/*.log",
+    "./src/adapters/supabase/**/**.ts",
+    "/supabase/*"
+  ],
   "useGitignore": true,
   "language": "en",
   "words": [
@@ -31,15 +38,22 @@
     "nemo",
     "Reranking",
     "mistralai",
-<<<<<<< HEAD
-=======
     "Typeguard",
     "typeguards",
->>>>>>> ec329700
     "OPENROUTER_API_KEY",
     "Openrouter"
   ],
-  "dictionaries": ["typescript", "node", "software-terms"],
-  "import": ["@cspell/dict-typescript/cspell-ext.json", "@cspell/dict-node/cspell-ext.json", "@cspell/dict-software-terms"],
-  "ignoreRegExpList": ["[0-9a-fA-F]{6}"]
+  "dictionaries": [
+    "typescript",
+    "node",
+    "software-terms"
+  ],
+  "import": [
+    "@cspell/dict-typescript/cspell-ext.json",
+    "@cspell/dict-node/cspell-ext.json",
+    "@cspell/dict-software-terms"
+  ],
+  "ignoreRegExpList": [
+    "[0-9a-fA-F]{6}"
+  ]
 }